--- conflicted
+++ resolved
@@ -287,26 +287,14 @@
         audio = audio.permute(0,2,1).contiguous().view(audio.size(0), -1).data
         return audio
 
-<<<<<<< HEAD
-    def remove_weightnorm(self):
-        waveglow = copy.deepcopy(self)
-        for WN in waveglow.WN:
-            WN.start = torch.nn.utils.remove_weight_norm(WN.start)
-            WN.in_layers = remove(WN.in_layers)
-            WN.cond_layers = remove(WN.cond_layers)
-            WN.res_skip_layers = remove(WN.res_skip_layers)
-        self = waveglow
-=======
 def remove_weightnorm(self):
     waveglow = copy.deepcopy(self)
     for WN in waveglow.WN:
         WN.start = torch.nn.utils.remove_weight_norm(WN.start)
         WN.in_layers = remove(WN.in_layers)
         WN.cond_layers = remove(WN.cond_layers)
-        WN.res_layers = remove(WN.res_layers)
-        WN.skip_layers = remove(WN.skip_layers)
+        WN.res_skip_layers = remove(WN.res_skip_layers)
     return waveglow
->>>>>>> 045482e0
 
 def remove(conv_list):
     new_conv_list = torch.nn.ModuleList()
